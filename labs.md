# Spring AI Course Labs

This series of labs will guide you through building a Spring AI application that uses various capabilities of large language models via the Spring AI abstraction layer. By the end of these exercises, you'll have hands-on experience with text generation, structured data extraction, prompt templates, chat memory, vision capabilities, and more.

> **Note:** This project uses Spring Boot 3.4.5 and Spring AI 1.0.0. Spring AI 1.0.0 includes significant API changes, including using builder patterns for constructing advisors like `MessageChatMemoryAdvisor`.

## Table of Contents

- [Setup](#setup)
- [Lab 1: Basic Chat Interactions](#lab-1-basic-chat-interactions)
- [Lab 2: Request and Response Logging](#lab-2-request-and-response-logging)
- [Lab 3: Streaming Responses](#lab-3-streaming-responses)
- [Lab 4: Structured Data Extraction](#lab-4-structured-data-extraction)
- [Lab 5: Prompt Templates](#lab-5-prompt-templates)
- [Lab 6: Chat Memory](#lab-6-chat-memory)
- [Lab 7: Vision Capabilities](#lab-7-vision-capabilities)
- [Lab 8: Image Generation](#lab-8-image-generation)
- [Lab 9: AI Tools](#lab-9-ai-tools)
- [Lab 10: Audio Capabilities](#lab-10-audio-capabilities)
- [Lab 11: Refactoring for Production](#lab-11-refactoring-for-production)
- [Lab 12: Retrieval-Augmented Generation (RAG)](#lab-12-retrieval-augmented-generation-rag)
- [Lab 13: Redis Vector Store for RAG](#lab-13-redis-vector-store-for-rag)
- [Conclusion](#conclusion)

## Setup

1. Make sure you have the following prerequisites:
   - Java 17+
   - An IDE (IntelliJ IDEA, Eclipse, VS Code)
   - API keys for OpenAI and/or Anthropic (Claude)

2. Set the required environment variables:
   ```bash
   export OPENAI_API_KEY=your_openai_api_key
   export ANTHROPIC_API_KEY=your_anthropic_api_key  # Optional, for Claude exercises
   ```

3. Check that the project builds successfully:
   ```bash
   ./gradlew build
   ```

## Lab 1: Basic Chat Interactions

### 1.1 A Simple Query

In the test class (`OpenAiTests.java`), autowire in an instance of OpenAI's chat model:

```java
@Autowired
private OpenAiChatModel model;
```

Create a test method that sends a simple query to the OpenAI model using Spring AI's ChatClient:

```java
@Test
void simpleQuery() {
    // Create a chat client from the model
    ChatClient chatClient = ChatClient.create(model);

    // Send a prompt and get the response
    String response = chatClient.prompt()
            .user("Why is the sky blue?")
            .call()
            .content();

    System.out.println(response);
}
```

### 1.2 System Prompt

Modify the previous test to include a system prompt that changes the model's behavior:

```java
@Test
void simpleQueryRespondLikeAPirate() {
    ChatClient chatClient = ChatClient.create(model);

    String response = chatClient.prompt()
            .system("You are a helpful assistant that responds like a pirate.")
            .user("Why is the sky blue?")
            .call()
            .content();

    System.out.println(response);
}
```

### 1.3 Accessing Response Metadata

Create a test that retrieves and displays the full `ChatResponse` object:

```java
@Test
void simpleQueryWithChatResponse() {
    ChatClient chatClient = ChatClient.create(model);

    ChatResponse response = chatClient.prompt()
            .user("Why is the sky blue?")
            .call()
            .chatResponse();

    assertNotNull(response);
    System.out.println("Model: " + response.getMetadata().getModel());
    System.out.println("Usage: " + response.getMetadata().getUsage());
    System.out.println("Response: " + response.getResult().getOutput().getText());
}
```

Note how the metadata provides useful information about the model and the token usage.

[↑ Back to table of contents](#table-of-contents)

## Lab 2: Request and Response Logging

When working with AI models, it's often useful to see exactly what prompts are being sent to the model and what responses are being received, especially for debugging. Spring AI includes a `SimpleLoggerAdvisor` that logs detailed information about each interaction.

### 2.1 Configure Logging in application.properties

First, enable debug logging for the advisor package in your `application.properties`. This is **required** for the SimpleLoggerAdvisor to show its output:

```properties
# Enable debug logging for AI advisors (MUST be set to DEBUG level)
logging.level.org.springframework.ai.chat.client.advisor=DEBUG
```

This setting ensures that the full details of prompts and responses will be logged. Without this configuration (or if set to INFO level), you won't see the detailed logs from SimpleLoggerAdvisor.

### 2.2 Using SimpleLoggerAdvisor

Create a test that adds the `SimpleLoggerAdvisor` to see request and response details:

```java
@Test
void loggingAdvisorTest() {
    // Create a chat client from the model with logging advisor
    ChatClient chatClient = ChatClient.builder(model)
            .defaultAdvisors(new SimpleLoggerAdvisor())
            .build();

    // Send a prompt and get the response
    String response = chatClient.prompt()
            .user("Explain the concept of recursion in programming")
            .call()
            .content();

    System.out.println("Response: " + response);
}
```

When you run this test, you'll see detailed logs that include:
- The full system and user messages being sent
- The model's complete response
- Timing information (how long the request took)

### 2.3 Adding the Advisor to Individual Requests

Instead of using the builder to set default advisors, you can add the advisor to specific requests:

```java
@Test
void individualRequestLogging() {
    ChatClient chatClient = ChatClient.create(model);

    String response = chatClient.prompt()
            .advisors(new SimpleLoggerAdvisor())
            .user("What is the capital of France?")
            .call()
            .content();

    System.out.println("Response: " + response);
}
```

This approach is useful when you only want logging for specific requests rather than all interactions.

### 2.4 Combining Multiple Advisors

The real power of advisors comes when you combine them (we'll explore others like the `MessageChatMemoryAdvisor` in later labs):

```java
@Test
void multipleAdvisors() {
    ChatClient chatClient = ChatClient.builder(model)
            .defaultAdvisors(
                new SimpleLoggerAdvisor()
                // Other advisors can be added here
            )
            .build();

    String response = chatClient.prompt()
            .user("Suggest three names for a pet turtle")
            .call()
            .content();

    System.out.println("Response: " + response);
}
```

The advisors are applied in the order they are specified, allowing you to build powerful processing pipelines.

[↑ Back to table of contents](#table-of-contents)

## Lab 3: Streaming Responses

### 3.1 Streaming with CountDownLatch

Create a test that streams the response. While the code will work,
the challenge in a JUnit test is to keep the test from exiting
before the asynchronous response returns. One way to do that is 
using a CountDownLatch:

```java
@Test
void streamingChatCountDownLatch() throws InterruptedException {
    ChatClient chatClient = ChatClient.create(model);
    
    Flux<String> output = chatClient.prompt()
            .user("Why is the sky blue?")
            .stream()
            .content();

    var latch = new CountDownLatch(1);
    output.subscribe(
            System.out::println,
            e -> {
                System.out.println("Error: " + e.getMessage());
                latch.countDown();
            },
            () -> {
                System.out.println("Completed");
                latch.countDown();
            }
    );
    latch.await();
}
```

Note how the three-argument version of the `subscribe` method takes
lambda expressions for the individual callbacks. The first one is for the
normal response, the second one is for errors, and the third one
is for completion. The `subscribe` method returns a `Disposable` object
that can be used to cancel the subscription if needed. The `CountDownLatch`
is used to handle the asynchronous response.

### 3.2 Streaming with Reactor Operators

A simpler way to handle the same issue is to use Reactor's operators
to process the stream. This way, you can avoid using a `CountDownLatch`
and instead use the `doOnNext`, `doOnError`, and `doOnComplete` methods
to handle the response. This is a more idiomatic way to work with
Reactor streams and allows you to chain multiple operations together.

```java
@Test
void streamingChatDoOnNext() {
    ChatClient chatClient = ChatClient.create(model);
    
    Flux<String> output = chatClient.prompt()
            .user("Why is the sky blue?")
            .stream()
            .content();

    output.doOnNext(System.out::println)
            .doOnCancel(() -> System.out.println("Cancelled"))
            .doOnComplete(() -> System.out.println("Completed"))
            .doOnError(e -> System.out.println("Error: " + e.getMessage()))
            .blockLast();
}
```

[↑ Back to table of contents](#table-of-contents)

## Lab 4: Structured Data Extraction

### 4.1 Create the Data Class

Create a record to represent structured data:

```java
public record ActorFilms(String actor, List<String> movies) {}
```

### 4.2 Single Entity Extraction

Create a test that extracts a single entity:

```java
@Test
void actorFilmsTest() {
    ChatClient chatClient = ChatClient.create(model);
    
    ActorFilms actorFilms = chatClient.prompt()
            .user("Generate the filmography for a random actor.")
            .call()
            .entity(ActorFilms.class);
            
    assertNotNull(actorFilms);
    System.out.println("Actor: " + actorFilms.actor());
    actorFilms.movies().forEach(System.out::println);
}
```

### 4.3 Collection of Entities

The above approach works for a single instance of a class, even if that
class contains a collection. However, if you want to extract a collection,
you need to use a `ParameterizedTypeReference` to specify the type of the collection.

```java
@Test
void listOfActorFilms() {
    ChatClient chatClient = ChatClient.create(model);
    
    List<ActorFilms> actorFilms = chatClient.prompt()
            .user("Generate the filmography of 5 movies for Tom Hanks and Bill Murray.")
            .call()
            .entity(new ParameterizedTypeReference<>() {});
            
    assertNotNull(actorFilms);
    actorFilms.forEach(actorFilm -> {
        System.out.println("Actor: " + actorFilm.actor());
        actorFilm.movies().forEach(System.out::println);
    });
}
```

[↑ Back to table of contents](#table-of-contents)

## Lab 5: Prompt Templates

### 5.1 Inline Template

Create a test using an inline prompt template:

```java
@Test
void promptTemplate() {
    ChatClient chatClient = ChatClient.create(model);
    
    String answer = chatClient.prompt()
            .user(u -> u
                    .text("Tell me the names of 5 movies whose soundtrack was composed by {composer}")
                    .param("composer", "John Williams"))
            .call()
            .content();
            
    System.out.println(answer);
}
```

The prompt template is simply a string that by default uses
`{name}` placeholders for parameters. You can use the `param` method
to set the values for these parameters. The `param` method can be called
multiple times to set multiple parameters. The `text` method is used
to set the text of the prompt.

### 5.2 Template from Resource

Spring AI includes its template engine called Spring Templates,
which allows you to create templates in a more structured way. You can
use this engine to create templates that are stored in files, making it
easier to manage and reuse them. The templates can be stored in the
`src/main/resources` directory, and you can use the `@Value` annotation
to inject the template into your code. The default file extension
for templates is `.st`, but you can use any extension you like.

First, create a template file at `src/main/resources/movie_prompt.st`:
```
Tell me the names of {number} movies whose soundtrack was composed by {composer}
```

Then create a test that loads this template:

```java
@Test
void promptTemplateFromResource() {
    ChatClient chatClient = ChatClient.create(model);
    
    String answer = chatClient.prompt()
            .user(u -> u
                    .text(promptTemplate)
                    .param("number", "10")
                    .param("composer", "Michael Giacchino"))
            .call()
            .content();
            
    System.out.println(answer);
}
```

If you need to use an alternative delimiter for the template variables,
other than `{}`, you can specify one. See the Spring AI documentation
for more details.

[↑ Back to table of contents](#table-of-contents)

## Lab 6: Chat Memory

### 6.1 Demonstrating Stateless Behavior

All requests to AI tools are stateless by default, meaning no
conversation history is retained between requests. This is useful
for one-off queries but can be limiting for conversational
interactions.

Create a test that demonstrates how requests are stateless by default:

```java
@Test
void defaultRequestsAreStateless() {
    ChatClient chatClient = ChatClient.create(model);

    System.out.println("Initial query:");
    String answer1 = chatClient.prompt()
            .user(u -> u
                    .text("My name is Inigo Montoya. You killed my father. Prepare to die."))
            .call()
            .content();
    System.out.println(answer1);

    System.out.println("Second query:");
    String answer2 = chatClient.prompt()
            .user(u -> u.text("Who am I?"))
            .call()
            .content();
    System.out.println(answer2);

    // Verify the model doesn't identify the user as Inigo Montoya
    assertFalse(answer2.toLowerCase().contains("inigo montoya"),
            "The model should not remember previous conversations without memory");
}
```

### 6.2 Adding Memory to Retain Conversation State

Use the `ChatMemory` abstraction to maintain the previous user and
assistant messages. Fortunately, you can autowire in a `ChatMemory` bean.

```java
@Autowired
private ChatMemory memory;
```

Create a test that demonstrates how to make conversations stateful using ChatMemory:

```java
@Test
void requestsWithMemory() {
    ChatClient chatClient = ChatClient.create(model);

    System.out.println("Initial query with memory:");
    String answer1 = chatClient.prompt()
            .advisors(MessageChatMemoryAdvisor.builder(memory).build())
            .user(u -> u
                    .text("My name is Inigo Montoya. You killed my father. Prepare to die."))
            .call()
            .content();
    System.out.println(answer1);

    System.out.println("Second query with memory:");
    String answer2 = chatClient.prompt()
            .advisors(MessageChatMemoryAdvisor.builder(memory).build())
            .user(u -> u.text("Who am I?"))
            .call()
            .content();
    System.out.println(answer2);

    // Verify the model correctly identifies the user as Inigo Montoya
    assertTrue(answer2.toLowerCase().contains("inigo montoya"),
            "The model should remember the user's identity when using memory");
}
```

This example showed how to add chat memory to each 
request. However, you can also use the `ChatClient` builder
to set the memory advisor for all requests. This is useful
if you want to maintain the conversation state across multiple
requests without having to specify the memory advisor each time.

```java
ChatClient chatClient = ChatClient.builder(model)
        .defaultAdvisors(MessageChatMemoryAdvisor.builder(memory).build())
        .build();
```

If you add that to the `setUp` method, you can remove the
`advisors` method from the individual requests.

```java
@BeforeEach
void setUp() {
    // Use builder to add default advisors
    chatClient = ChatClient.builder(model)
            .defaultAdvisors(MessageChatMemoryAdvisor.builder(memory).build())
            .build();
}
```

To use that approach, be sure to add a `ChatClient` field
to the test class:

```java
private ChatClient chatClient;
```

[↑ Back to table of contents](#table-of-contents)

## Lab 7: Vision Capabilities

### 7.1 Local Image

First, make sure you have a test image in `src/main/resources/bowl_of_fruit.png`.

Then create a test that analyzes a local image:

```java
@Test
void localVisionTest() {
    ChatClient chatClient = ChatClient.create(model);
    
    String response = chatClient.prompt()
            .user(u -> u.text("What do you see on this picture?")
                    .media(MimeTypeUtils.IMAGE_PNG, imageResource))
            .call()
            .content();
            
    System.out.println(response);
}
```

### 7.2 Remote Image

Create a test that analyzes a remote image:

```java
@Test
void remoteVisionTest() {
    ChatClient chatClient = ChatClient.create(model);
    
    String imageUrl = "https://upload.wikimedia.org/wikipedia/commons/9/9a/Deelerwoud%2C_09-05-2024_%28actm.%29_04.jpg";
    String response = chatClient.prompt()
            .user(u -> {
                try {
                    u.text("What do you see on this picture?")
                            .media(MimeTypeUtils.IMAGE_JPEG, URI.create(imageUrl).toURL());
                } catch (MalformedURLException e) {
                    throw new RuntimeException(e);
                }
            })
            .call()
            .content();
            
    System.out.println(response);
}
```

This is a simple example. More commonly, you would ask an AI
to read text from an image, like a screenshot of an error message.

[↑ Back to table of contents](#table-of-contents)

## Lab 8: Image Generation

Create a test that generates an image. Note that you can
autowire in the `OpenAiImageModel` bean:

```java
@Test
void imageGenerator(@Autowired OpenAiImageModel imageModel) {
    String prompt = """
            A warrior cat rides a dragon into battle""";
    
    // Note: As of Spring AI 1.0.0, you must specify a model for image generation
    var imageOptions = OpenAiImageOptions.builder()
            .model("gpt-image-1")
            .build();
    
    var imagePrompt = new ImagePrompt(prompt, imageOptions);
    ImageResponse imageResponse = imageModel.call(imagePrompt);
    
    System.out.println(imageResponse);
}
```

The response object will contain an `Image` that includes a URL
to the generated image. You can use this URL to display the image
in a web application or save it to a file. The image is only 
available for a limited time, so be sure to download it
if you want to keep it.

If you use the new image model, "gpt-image-1", the 
response is returned as a base64-encoded string. Fortunately,
Java includes a built-in decoder that can be used to
extract the image and save it to a file.

```java
    @Test
void imageGeneratorBase64(@Autowired OpenAiImageModel imageModel) throws IOException {
   String prompt = """
           A warrior cat rides a dragon into battle""";

<<<<<<< HEAD
   // Note: With Spring AI 1.0.0, when using "gpt-image-1" model,
   // the response is automatically base64-encoded and you should not
   // specify responseFormat
   var imageOptions = OpenAiImageOptions.builder()
           .model("gpt-image-1")
           .build();
           
   var imagePrompt = new ImagePrompt(prompt, imageOptions);
   ImageResponse imageResponse = imageModel.call(imagePrompt);
   Image image = imageResponse.getResult().getOutput();
=======
   ImageResponse response = imageModel.call(
           new ImagePrompt(prompt,
                   OpenAiImageOptions.builder()
                           .model("gpt-image-1")
                           .build())
   );

   Image image = response.getResult().getOutput();
>>>>>>> b134c8f0
   assertNotNull(image);

   // Decode the base64 to bytes
   byte[] imageBytes = Base64.getDecoder().decode(image.getB64Json());

   // Write to file (e.g., PNG)
   Files.write(Path.of("src/main/resources","output_image.png"), imageBytes);
   System.out.println("Image saved as output_image.png in src/main/resources");
}
```

You can change the file name and format as needed. For DALL-E 3 model, you can still use `responseFormat` parameter with values like "url" or "b64_json".

[↑ Back to table of contents](#table-of-contents)

## Lab 9: AI Tools

### 9.1 Create a Tool

Create a DateTimeTools class that the AI can use:

```java
class DateTimeTools {
    private final Logger logger = LoggerFactory.getLogger(DateTimeTools.class);

    @Tool(description = "Get the current date and time in the user's timezone")
    String getCurrentDateTime() {
        logger.info("Getting current date and time in the user's timezone");
        return LocalDateTime.now().atZone(LocaleContextHolder.getTimeZone().toZoneId()).toString();
    }

    @Tool(description = "Set a user alarm for the given time, provided in ISO-8601 format")
    void setAlarm(String time) {
        LocalDateTime alarmTime = LocalDateTime.parse(time, DateTimeFormatter.ISO_DATE_TIME);
        System.out.println("Alarm set for " + alarmTime);
    }
}
```

### 9.2 Use the Tools

Create a test that uses the annotated methods:

```java
@Test
void useDateTimeTools() {
    ChatClient chatClient = ChatClient.create(model);
    
    String response = chatClient.prompt()
            .user("What day is tomorrow?")
            .tools(new DateTimeTools())
            .call()
            .content();
    System.out.println(response);

    String alarmTime = chatClient.prompt()
            .user("Set an alarm for ten minutes from now")
            .tools(new DateTimeTools())
            .call()
            .content();
    System.out.println(alarmTime);
}
```

[↑ Back to table of contents](#table-of-contents)

## Lab 10: Audio Capabilities

### 10.1 Text-to-Speech (TTS)

Create a test that generates speech from text:

```java
@Test
void textToSpeech(@Autowired OpenAiAudioSpeechModel speechModel) {
    String text = "Welcome to Spring AI, a powerful framework for integrating AI into your Spring applications.";
    
    OpenAiAudioSpeechOptions options = OpenAiAudioSpeechOptions.builder()
            .voice(OpenAiAudioApi.SpeechRequest.Voice.ALLOY)
            .responseFormat(OpenAiAudioApi.SpeechRequest.AudioResponseFormat.MP3)
            .speed(1.0f)
            .build();
    
    SpeechPrompt prompt = new SpeechPrompt(text, options);
    SpeechResponse response = speechModel.call(prompt);
    assertNotNull(response);
    
    // Optionally save to file for verification
    try {
        Files.write(Path.of("generated_audio.mp3"), response.getResult().getOutput());
        System.out.println("Audio file generated and saved as 'generated_audio.mp3'");
    } catch (IOException e) {
        throw new RuntimeException(e);
    }
}
```

### 10.2 Speech-to-Text (Transcription)

First, autowire in the `src/main/resources/audio/tftjs.mp3`:

```java
@Value("classpath:audio/tftjs.mp3")
private Resource sampleAudioResource;
```

Then create a test that transcribes speech to text:

```java
@Test
void speechToText(@Autowired OpenAiAudioTranscriptionModel transcriptionModel) {
    
    // Optional configuration
    OpenAiAudioTranscriptionOptions options = OpenAiAudioTranscriptionOptions.builder()
            .language("en")
            .prompt("Transcribe this audio file.")
            .temperature(0.0f)
            .responseFormat(OpenAiAudioApi.TranscriptResponseFormat.TEXT)
            .build();

    AudioTranscriptionPrompt prompt = new AudioTranscriptionPrompt(sampleAudioResource, options);
    AudioTranscriptionResponse response = transcriptionModel.call(prompt);
    assertNotNull(response);
    System.out.println("Transcription: " + response.getResult().getOutput());
}
```

[↑ Back to table of contents](#table-of-contents)

## Lab 11: Refactoring for Production

### 11.1 Create a Common Setup

Refactor your tests to use a common setup method:

```java
@BeforeEach
void setUp() {
    // Use builder to add default advisors if desired
    chatClient = ChatClient.builder(model)
            .defaultAdvisors(
                    MessageChatMemoryAdvisor.builder(memory).build(),
                    new SimpleLoggerAdvisor())
            .build();

    // Use create for defaults
    chatClient = ChatClient.create(model);
}
```

### 11.2 Add Service Classes

Create service classes for your application that use Spring AI under the hood.

For example, a FilmographyService:

```java
@Service
public class FilmographyService {
    private final ChatClient chatClient;
    
    public FilmographyService(ChatClient chatClient) {
        this.chatClient = chatClient;
    }
    
    public List<ActorFilms> getFilmography(String... actors) {
        String actorList = String.join(" and ", actors);
        return chatClient.prompt()
                .user("Generate the filmography of 5 movies for " + actorList + ".")
                .call()
                .entity(new ParameterizedTypeReference<>() {});
    }
}
```

### 11.3 Create API Endpoints

Add a REST controller to expose your AI capabilities:

```java
@RestController
@RequestMapping("/api/films")
public class FilmographyController {
    private final FilmographyService service;
    
    public FilmographyController(FilmographyService service) {
        this.service = service;
    }
    
    @GetMapping("/{actors}")
    public List<ActorFilms> getFilmography(@PathVariable String actors) {
        return service.getFilmography(actors.split(","));
    }
}
```

[↑ Back to table of contents](#table-of-contents)

## Lab 12: Retrieval-Augmented Generation (RAG)

In this lab, you'll build a Retrieval-Augmented Generation (RAG) system using Spring AI's document readers and vector store capabilities. RAG enhances AI responses by retrieving relevant information from a knowledge base before generating answers.

### 12.1 Adding Required Dependencies

First, add the necessary dependencies to your build.gradle.kts:

```kotlin
dependencies {
    // Existing dependencies...

    // Vector store for RAG implementation
    implementation("org.springframework.ai:spring-ai-advisors-vector-store")

    // Document readers for different content types
    implementation("org.springframework.ai:spring-ai-jsoup-document-reader") // For HTML/web content
    implementation("org.springframework.ai:spring-ai-pdf-document-reader")   // Optional: For PDF documents
}
```

### 12.2 Setting up the Configuration

Create a configuration class that will manage the vector store and document loading:

```java
@Configuration
public class AppConfig {
    // URLs for our knowledge base
    private static final String SPRING_URL = "https://en.wikipedia.org/wiki/Spring_Framework";
    private static final String SPRING_BOOT_URL = "https://en.wikipedia.org/wiki/Spring_Boot";

    // Use the default token-based text splitter
    private final TextSplitter splitter = new TokenTextSplitter();

    @Bean
    @Profile("rag") // Only activate when the 'rag' profile is enabled
    ApplicationRunner loadVectorStore(VectorStore vectorStore) {
        return args -> List.of(SPRING_URL, SPRING_BOOT_URL).forEach(url -> {
            // Fetch HTML content using Spring AI's JsoupDocumentReader
            List<Document> documents = new JsoupDocumentReader(url).get();
            System.out.println("Fetched " + documents.size() + " documents from " + url);

            // Split the documents into chunks for better retrieval
            List<Document> chunks = splitter.apply(documents);

            // Add the chunks to the vector store
            vectorStore.add(chunks);
        });
    }

    @Bean
    VectorStore vectorStore(EmbeddingModel embeddingModel) {
        return SimpleVectorStore.builder(embeddingModel).build();
    }
}
```

Make sure your application.properties file is configured properly:

```properties
# Use the smaller embedding model for better performance
spring.ai.openai.embedding.options.model=text-embedding-3-small

# Reduce logging levels for cleaner output
logging.level.org.springframework.ai=info
logging.level.org.springframework.ai.chat.client.advisor=info
```

### 12.3 Creating the RAG Service

Create a service class that handles queries against your knowledge base:

```java
@Service
public class RAGService {
    private final ChatClient chatClient;
    private final VectorStore vectorStore;

    @Autowired
    public RAGService(
            OpenAiChatModel chatModel,
            VectorStore vectorStore) {
        this.chatClient = ChatClient.create(chatModel);
        this.vectorStore = vectorStore;
    }

    public String query(String question) {
        // Create a QuestionAnswerAdvisor with the vectorStore
        QuestionAnswerAdvisor advisor = new QuestionAnswerAdvisor(question);

        // Use the advisor to handle the RAG workflow
        return chatClient.prompt()
                .advisors(advisor)
                .system(instructionPrompt)
                .user(question)
                .call()
                .content();
    }
}
```

### 12.4 Testing the RAG System

Create an integration test to verify your RAG system works correctly:

```java
@SpringBootTest(webEnvironment = SpringBootTest.WebEnvironment.RANDOM_PORT)
@ActiveProfiles("rag") // Enable the RAG profile for this test
public class RAGTests {

    @Autowired
    private RAGService ragService;

    @Test
    void retrievalAugmentedGeneration() {
        // Query about Spring (should return relevant info)
        String question = "What is the Spring Framework and what are its key features?";
        String response = ragService.query(question);

        System.out.println("RAG Response about Spring:");
        System.out.println(response);

        // Assertions for Spring Framework query
        assertNotNull(response);
        assertFalse(response.isEmpty());
    }

    @Test
    void outOfScopeQuery() {
        // Query about something not in our knowledge base
        String outOfScopeQuestion = "How do I implement GraphQL in Spring?";
        String outOfScopeResponse = ragService.query(outOfScopeQuestion);

        System.out.println("\nOut of scope RAG Response:");
        System.out.println(outOfScopeResponse);

        // Assertions for out-of-scope query
        assertNotNull(outOfScopeResponse);
        assertTrue(outOfScopeResponse.contains("don't have enough information") ||
                outOfScopeResponse.contains("not enough information") ||
                outOfScopeResponse.contains("cannot provide information"),
                "Should indicate lack of information for out-of-scope questions");
    }
}
```

### 12.5 Running with the RAG Profile

To run your application with RAG enabled, set the active profile:

```bash
# Command line
./gradlew bootRun --args='--spring.profiles.active=rag'

# In IntelliJ IDEA
# Edit Run Configuration -> Program arguments: --spring.profiles.active=rag
```

By using the profile approach, you ensure that the RAG system only loads its knowledge base when explicitly enabled, preventing unnecessary processing during regular application use or other tests.

### 12.6 Using a Persistent Vector Store

For long-term persistence and better performance with large documents, you can consider using a persistent vector store like Chroma or PostgreSQL.

Spring AI provides integrations with several vector store options, including:

1. **SimpleVectorStore** (default, in-memory): Easiest to set up but doesn't persist data between application restarts
2. **PostgresVectorStore**: Uses PostgreSQL with the pgvector extension
3. **ChromaVectorStore**: Uses the Chroma vector database
4. **PineconeVectorStore**: Uses Pinecone, a managed vector database service
5. **WeaviateVectorStore**: Uses Weaviate, a vector search engine

Each of these options has different setup requirements and performance characteristics.

For this lab, we're using the SimpleVectorStore for ease of setup, but in production environments, a persistent vector store would typically be preferred.

### Key Benefits of This Implementation

1. **Automated Document Processing**: Uses Spring AI's document readers to handle HTML parsing automatically.
2. **Efficient Chunking**: TokenTextSplitter breaks documents into appropriate chunks for vector embedding.
3. **Proper Separation of Concerns**: Configuration, service, and data loading are properly separated.
4. **Profile-Based Activation**: The RAG system only loads when the profile is active.
5. **Spring AI's Built-in RAG Support**: QuestionAnswerAdvisor handles the complex RAG workflow for you.

The RAG system you've built can be extended with additional knowledge sources by adding more URLs or document readers to the configuration.

### 12.7 Incorporating PDF Documents into RAG

While web content is easily accessible using the JsoupDocumentReader, many valuable information sources exist as PDF documents. Let's extend our RAG system to incorporate PDF documents:

```kotlin
// If it's not already there, add the required PDF document reader dependency in build.gradle.kts
dependencies {
    // Existing dependencies...
    implementation("org.springframework.ai:spring-ai-pdf-document-reader")
}
```

First, place your PDF files in a resources directory, such as `src/main/resources/pdfs/`.

Then, update your configuration to process these PDF files. The following example shows only one
file, but you can add as many as you need by changing the `Resource` to a collection or array
of resources and looping through them.

```java
@Configuration
public class AppConfig {
    // Existing URLs and configuration...

    // Reference the PDF file from resources
    @Value("classpath:/pdfs/your_document.pdf")
    private Resource pdfDocument;

    @Bean
    @Profile("rag")
    ApplicationRunner loadVectorStore(VectorStore vectorStore) {
        return args -> {
            // Process URLs (already implemented)
            List.of(SPRING_URL /*, other URLs */).forEach(url -> {
                // Existing URL processing code...
            });

            // Add PDF to the vector store
            try {
                System.out.println("Processing PDF document (this may take a few minutes)...");
                PagePdfDocumentReader pdfReader = new PagePdfDocumentReader(pdfDocument);

                List<Document> pdfDocuments = pdfReader.get();
                System.out.println("Extracted " + pdfDocuments.size() + " documents from PDF");

                List<Document> pdfChunks = splitter.apply(pdfDocuments);
                System.out.println("Split into " + pdfChunks.size() + " chunks");

                vectorStore.add(pdfChunks);
                System.out.println("PDF processing complete!");
            } catch (Exception e) {
                System.err.println("Error processing PDF: " + e.getMessage());
            }
        };
    }
}
```

Now create a test that specifically focuses on information contained in your PDF:

```java
@Test
void ragFromPdfInfo() {
    // Query about content that should be in your PDF
    String question = "What are the main topics covered in the PDF document?";
    String response = ragService.query(question);

    System.out.println("\nRAG Response from PDF content:");
    System.out.println(response);

    assertNotNull(response);
    assertFalse(response.isEmpty());
}
```

**Important notes about PDF processing:**

1. **Performance**: Processing PDFs can be slow, especially for large documents. Consider:
   - Processing only the most relevant pages
   - Implementing a caching mechanism for the vector store
   - Running PDF processing during application startup rather than on-demand

2. **PDF Compatibility**: Some PDFs may have formatting or security settings that make extraction difficult. If you encounter issues:
   - Try alternative PDF readers or libraries
   - Convert problematic PDFs to text format first
   - Use OCR tools for scanned documents

3. **Memory Usage**: Large PDFs can consume significant memory. Monitor your application's memory usage and adjust your JVM settings if necessary.

4. **Production Considerations**: For a production RAG system:
   - Implement persistent storage for your vector store
   - Consider background processing for document ingestion
   - Add monitoring for embedding and processing performance

[↑ Back to table of contents](#table-of-contents)

## Lab 13: Redis Vector Store for RAG

In production environments, you often need a persistent, scalable vector store instead of the in-memory `SimpleVectorStore`. Redis provides an excellent option for a production-ready vector store. This lab will guide you through setting up Redis as your vector store for the RAG system.

### 13.1 Prerequisites

To use Redis as a vector store, you need a running Redis instance. The easiest way to get started is with Docker:

```bash
docker run -p 6379:6379 redis/redis-stack:latest
```

This command starts Redis Stack, which includes Redis and the necessary vector search capabilities.

### 13.2 Update Configuration

Update your application.properties with Redis configuration:

```properties
# Redis settings
spring.ai.vectorstore.redis.initialize-schema=true
spring.data.redis.host=localhost
spring.data.redis.port=6379
spring.data.redis.username=default
spring.data.redis.password=
```

You also need to add the Redis dependencies to your `build.gradle.kts`:

```kotlin
implementation("org.springframework.ai:spring-ai-starter-vector-store-redis")
```

That's sufficient to create and configure a Redis vector store. The Spring AI Redis integration will handle the connection and schema creation for you.

### 13.3 Modify AppConfig to Support Redis

Modify your AppConfig class to support switching between `SimpleVectorStore` and Redis using profiles:

```java
@Configuration
public class AppConfig {
    private static final String FEUD_URL = "https://en.wikipedia.org/wiki/Drake%E2%80%93Kendrick_Lamar_feud";
    private static final String SPRING_URL = "https://en.wikipedia.org/wiki/Spring_Framework";

    private final TextSplitter splitter = new TokenTextSplitter();

    @Value("classpath:/pdfs/WEF_Future_of_Jobs_Report_2025.pdf")
    private Resource jobsReport2025;

    @Bean
    @Profile("rag")
    ApplicationRunner loadVectorStore(VectorStore vectorStore) {
        return args -> {
            System.out.println("Using vector store: " + vectorStore.getClass().getSimpleName());

            // Check if we're using Redis and if data already exists
            boolean isRedisStore = vectorStore.getClass().getSimpleName().toLowerCase().contains("redis");
            boolean dataExists;

            System.out.println("Using vector store class: " + vectorStore.getClass().getName());
            System.out.println("Redis detection enabled: " + isRedisStore);

            if (isRedisStore) {
                // Sample query to check if data exists by looking for existing Spring Framework content
                try {
                    // Simple approach: search for something we know should be there
                    System.out.println("Checking if data exists by searching for 'Spring Framework'...");
                    var results = vectorStore.similaritySearch("Spring Framework");
                    dataExists = !results.isEmpty();
                    System.out.println("Search returned " + results.size() + " results");

                    if (dataExists) {
                        System.out.println("Data already exists in Redis vector store - skipping data loading");
                        return;
                    }
                } catch (Exception e) {
                    // If the search fails, it likely means the data doesn't exist yet
                    System.out.println("No existing data found in Redis vector store");
                }
            }

            System.out.println("Loading data into vector store");

            // Process URLs
            List.of(FEUD_URL, SPRING_URL).forEach(url -> {
                // Fetch HTML content using Jsoup
                List<Document> documents = new JsoupDocumentReader(url).get();
                System.out.println("Fetched " + documents.size() + " documents from " + url);

                // Add source metadata to help identify content later
                documents.forEach(doc -> {
                    String source = url.contains("Drake") ? "drake_feud" : "spring_framework";
                    doc.getMetadata().put("source", source);
                });

                // Split the document into chunks
                List<Document> chunks = splitter.apply(documents);
                System.out.println("Split into " + chunks.size() + " chunks");

                // Add the chunks to the vector store
                vectorStore.add(chunks);
            });

            try {
                // Add PDF to the vector store
                System.out.println("Processing PDF document (this may take a few minutes)...");

                // Process a specific page range for better performance
                PagePdfDocumentReader pdfReader = new PagePdfDocumentReader(jobsReport2025);

                List<Document> pdfDocuments = pdfReader.get();
                System.out.printf("Fetched %d documents from %s%n", pdfDocuments.size(), jobsReport2025.getFilename());

                // Add source metadata to help identify PDF content
                pdfDocuments.forEach(doc -> {
                    doc.getMetadata().put("source", "wef_jobs_report");
                    doc.getMetadata().put("type", "pdf");
                });

                List<Document> pdfChunks = splitter.apply(pdfDocuments);
                System.out.println("Split into " + pdfChunks.size() + " chunks");

                vectorStore.add(pdfChunks);
                System.out.println("PDF processing complete!");
            } catch (Exception e) {
                System.err.println("Error processing PDF: " + e.getMessage());
                throw new RuntimeException(e);
            }
        };
    }

    @Bean
    @Profile("!redis")
    VectorStore simpleVectorStore(EmbeddingModel embeddingModel) {
        return SimpleVectorStore.builder(embeddingModel).build();
    }
}
```

The key changes are:
1. Using the `@Profile("!redis")` annotation to only create the SimpleVectorStore when Redis is not active
2. Adding data detection to check if vectors already exist in Redis
3. Adding metadata tagging to identify the source of each document
4. Implementing a skip mechanism to avoid reprocessing PDF documents when data exists
5. Printing detailed information about the vector store being used

The Redis data detection feature is particularly valuable as it:
- Saves significant time by avoiding reprocessing large PDF documents
- Prevents redundant data from being added to the vector store
- Makes the application more efficient when restarting

### 13.4 Update RAGTests to Use Redis

Modify your test class to use both the "rag" and "redis" profiles:

```java
@SpringBootTest(webEnvironment = SpringBootTest.WebEnvironment.RANDOM_PORT)
@ActiveProfiles({"rag","redis"})
public class RAGTests {

    @Autowired
    private RAGService ragService;

    @Test
    void ragFromWikipediaInfo() {
        // Query about Spring (should return relevant info)
        String question = "What is the latest version of the Spring Framework?";
        String response = ragService.query(question);

        System.out.println("RAG Response about Spring:");
        System.out.println(response);

        // Assertions for Chat Client API query
        assertNotNull(response);
        assertFalse(response.isEmpty());
    }

    // Additional tests...
}
```

### 13.5 Running the Tests

Run the tests with both profiles activated:

```bash
./gradlew test --tests RAGTests -Dspring.profiles.active=rag,redis
```

[↑ Back to table of contents](#table-of-contents)

## Conclusion

Congratulations! You've completed a comprehensive tour of Spring AI's capabilities. You've learned how to:

- Interact with LLMs through Spring AI's abstraction layer
- Stream responses for a better user experience
- Extract structured data from LLM responses
- Use prompt templates for consistent prompting
- Maintain conversation state with chat memory
- Work with vision capabilities for image analysis
- Generate images using AI models
- Extend AI capabilities with custom tools
- Process audio with text-to-speech and speech-to-text
- Enhance AI responses with external content using prompt stuffing
- Build a Retrieval-Augmented Generation (RAG) system for accurate, grounded responses
- Use Redis as a persistent vector store for production RAG applications

These skills provide a solid foundation for building AI-powered applications using the Spring ecosystem.<|MERGE_RESOLUTION|>--- conflicted
+++ resolved
@@ -602,18 +602,9 @@
    String prompt = """
            A warrior cat rides a dragon into battle""";
 
-<<<<<<< HEAD
    // Note: With Spring AI 1.0.0, when using "gpt-image-1" model,
    // the response is automatically base64-encoded and you should not
    // specify responseFormat
-   var imageOptions = OpenAiImageOptions.builder()
-           .model("gpt-image-1")
-           .build();
-           
-   var imagePrompt = new ImagePrompt(prompt, imageOptions);
-   ImageResponse imageResponse = imageModel.call(imagePrompt);
-   Image image = imageResponse.getResult().getOutput();
-=======
    ImageResponse response = imageModel.call(
            new ImagePrompt(prompt,
                    OpenAiImageOptions.builder()
@@ -622,7 +613,6 @@
    );
 
    Image image = response.getResult().getOutput();
->>>>>>> b134c8f0
    assertNotNull(image);
 
    // Decode the base64 to bytes
